--- conflicted
+++ resolved
@@ -84,13 +84,8 @@
           path: report.json
 
   tests:
-<<<<<<< HEAD
+    if: ${{ !startsWith(github.ref, 'refs/heads/gh-readonly-queue/') }}
     name: Python ${{ matrix.python-version }} / ${{ matrix.db }} / Django ${{ matrix.django-version }}${{ matrix.experimental && ' (experimental)' || '' }}
-    if: ${{ !startsWith(github.ref, 'refs/heads/gh-readonly-queue/') }}
-=======
-    if: ${{ !startsWith(github.ref, 'refs/heads/gh-readonly-queue/') }}
-    name: Python ${{ matrix.python-version }} / ${{ matrix.db }} / Django ${{ matrix.django-version}}
->>>>>>> 06dc2cc5
     runs-on: ubuntu-latest
     continue-on-error: ${{ matrix.experimental || false }}
     strategy:
