--- conflicted
+++ resolved
@@ -1,9 +1,5 @@
 # -*- encoding: utf-8 -*-
 
-<<<<<<< HEAD
-=======
-import datetime
->>>>>>> c7f27334
 import json
 from django.utils.encoding import force_text
 import re
@@ -18,7 +14,6 @@
 from django.http import HttpResponse, HttpResponseBadRequest
 from django.core.exceptions import ObjectDoesNotExist
 from django.db.models import Model, Manager, Q
-from django.utils.encoding import force_text
 from django.utils.text import smart_split
 from django.views.decorators.csrf import ensure_csrf_cookie
 from django.conf import settings
@@ -27,15 +22,9 @@
 import six
 
 from .forms import XEditableUpdateForm
-<<<<<<< HEAD
 from .utils import (FIELD_TYPES, FIELD_HANDLERS, ObjectListResult, DatatableOptions,
                     DatatableStructure, split_real_fields, filter_real_fields, resolve_orm_path,
                     get_first_orm_bit, get_field_definition)
-=======
-from .utils import (FIELD_TYPES, ObjectListResult, DatatableOptions, DatatableStructure,
-                    split_real_fields, filter_real_fields, resolve_orm_path, get_first_orm_bit,
-                    get_field_definition, MINIMUM_YEAR)
->>>>>>> c7f27334
 
 log = logging.getLogger(__name__)
 
@@ -176,60 +165,6 @@
                             for i in range(length):
                                 if term.lower() in display_values[i]:
                                     field_queries = [{component_name + '__iexact': database_values[i]}]
-<<<<<<< HEAD
-=======
-
-                        elif isinstance(field, tuple(FIELD_TYPES['text'])):
-                            field_queries = [{component_name + '__icontains': term}]
-                        elif isinstance(field, tuple(FIELD_TYPES['date'])):
-                            try:
-                                date_obj = dateutil.parser.parse(term)
-                            except ValueError:
-                                # This exception is theoretical, but it doesn't seem to raise.
-                                pass
-                            except TypeError:
-                                # Failed conversions can lead to the parser adding ints to None.
-                                pass
-                            except OverflowError:
-                                # Catches OverflowError: signed integer is greater than maximum
-                                pass
-                            else:
-                                field_queries.append({component_name: date_obj})
-
-                            # Add queries for more granular date field lookups
-                            try:
-                                numerical_value = int(term)
-                            except ValueError:
-                                pass
-                            else:
-                                if MINIMUM_YEAR < numerical_value < datetime.MAXYEAR - 1:
-                                    field_queries.append({component_name + '__year': numerical_value})
-                                if 0 < numerical_value <= 12:
-                                    field_queries.append({component_name + '__month': numerical_value})
-                                if 0 < numerical_value <= 31:
-                                    field_queries.append({component_name + '__day': numerical_value})
-                        elif isinstance(field, tuple(FIELD_TYPES['boolean'])):
-                            if term.lower() in ('true', 'yes'):
-                                term = True
-                            elif term.lower() in ('false', 'no'):
-                                term = False
-                            else:
-                                continue
-
-                            field_queries = [{component_name: term}]
-                        elif isinstance(field, tuple(FIELD_TYPES['integer'])):
-                            try:
-                                field_queries = [{component_name: int(term)}]
-                            except ValueError:
-                                pass
-                        elif isinstance(field, tuple(FIELD_TYPES['float'])):
-                            try:
-                                field_queries = [{component_name: float(term)}]
-                            except ValueError:
-                                pass
-                        elif isinstance(field, tuple(FIELD_TYPES['ignored'])):
-                            pass
->>>>>>> c7f27334
                         else:
                             for label, field_types in FIELD_TYPES.items():
                                 if isinstance(field, tuple(field_types)):
