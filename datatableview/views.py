--- conflicted
+++ resolved
@@ -136,14 +136,7 @@
                         field_queries = []  # Queries generated to search this database field for the search term
 
                         field = resolve_orm_path(self.model, component_name)
-<<<<<<< HEAD
-                        textual_fields = (models.CharField, models.TextField, models.FileField)
-                        if hasattr(models, 'GenericIPAddressField'):
-                            textual_fields += (getattr(models, 'GenericIPAddressField'),)
-                        if isinstance(field, textual_fields):
-=======
                         if isinstance(field, tuple(FIELD_TYPES['text'])):
->>>>>>> e8fb942f
                             field_queries = [{component_name + '__icontains': term}]
                         elif isinstance(field, tuple(FIELD_TYPES['date'])):
                             try:
