--- conflicted
+++ resolved
@@ -1,9 +1,6 @@
 # -*- encoding: utf-8 -*-
 
-<<<<<<< HEAD
-=======
 from django import get_version
->>>>>>> c7f27334
 from django.test import TestCase
 from django.core.management import call_command
 
@@ -16,9 +13,9 @@
     from django.test.utils import override_settings
     from django.db.models import loading
     initial_data_fixture = 'initial_data_legacy'
+
     def clear_app_cache():
         loading.cache.loaded = False
-
 
 
 @override_settings(INSTALLED_APPS=[
