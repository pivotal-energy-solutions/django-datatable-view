# -*- encoding: utf-8 -*-

import json

from django import get_version
from django.core.urlresolvers import reverse

import six

from .testcase import DatatableViewTestCase
from .example_project.example_project.example_app import views
from .example_project.example_project.example_app import models

<<<<<<< HEAD
=======
if get_version().split('.') < ['1', '7']:
    initial_data_fixture = 'initial_data_legacy.json'
else:
    initial_data_fixture = 'initial_data_modern.json'

>>>>>>> c7f27334

class ViewsTests(DatatableViewTestCase):
    urls = 'datatableview.tests.example_project.example_project.example_app.urls'

    fixtures = [initial_data_fixture]

    def get_json_response(self, url):
        response = self.client.get(url, HTTP_X_REQUESTED_WITH='XMLHttpRequest')
        content = response.content
        if six.PY3:
            content = content.decode()
        return json.loads(content)

    def test_zero_configuration_datatable_view(self):
        """ Verifies that no column definitions means all local fields are used. """
        view = views.ZeroConfigurationDatatableView
        url = reverse('zero-configuration')
        response = self.client.get(url)
        self.assertEqual(
            len(list(response.context['datatable'])),
            len(models.Entry._meta.local_fields)
        )

    def test_specific_columns_datatable_view(self):
        """ Verifies that "columns" list matches context object length. """
        view = views.SpecificColumnsDatatableView
        url = reverse('specific-columns')
        response = self.client.get(url)
        self.assertEqual(
            len(list(response.context['datatable'])),
            len(view.datatable_options['columns'])
        )

    def test_pretty_names_datatable_view(self):
        """ Verifies that a pretty name definition is used instead of the verbose name. """
        view = views.PrettyNamesDatatableView
        url = reverse('pretty-names')
        response = self.client.get(url)
        self.assertEqual(
            len(list(response.context['datatable'])),
            len(view.datatable_options['columns'])
        )
        data = dict(response.context['datatable'])
        self.assertIn("Publication date", data)
        self.assertNotIn("pub date", data)

    def test_presentational_changes_datatable_view(self):
        """ Verifies that a custom callback is used to modify the appearance of the field. """
        view = views.PresentationalChangesDatatableView
        url = reverse('presentational-changes')
        obj = self.get_json_response(url)
        row = obj['aaData'][0]
        columns = view.datatable_options['columns']
        index_age = columns.index([c for c in columns if c[0] == "Age"][0])
        index_pub_date = columns.index([c for c in columns if c[0] == "Publication date"][0])
        self.assertNotEqual(row[str(index_age)], row[str(index_pub_date)])

    def test_virtual_column_definitions_datatable_view(self):
        view = views.VirtualColumnDefinitionsDatatableView
        url = reverse('virtual-column-definitions')
        obj = self.get_json_response(url)
        row = obj['aaData'][0]
        columns = view.datatable_options['columns']
        index_age = columns.index([c for c in columns if c[0] == "Age"][0])
        self.assertNotEqual(row[str(index_age)], "")

    # def test_x_editable_columns_datatable_view(self):
    #     view = views.XEditableColumnsDatatableView
    #     url = reverse('x-editable-columns')
    #     response = self.client.get(url)

    def test_ordering_datatable_view(self):
        view = views.OrderingDatatableView
        url = reverse('ordering')
        response = self.client.get(url)
        attrs = dict(response.context['datatable'])["Pretty name"]
        self.assertIn('data-sortable="true"', attrs)
        self.assertIn('data-sorting="0,0,desc"', attrs)

    def test_unsortable_columns_datatable_view(self):
        view = views.UnsortableColumnsDatatableView
        url = reverse('unsortable-columns')
        response = self.client.get(url)

        for unsortable_column in ["headline", 'blog', 'pub date']:
            attrs = dict(response.context['datatable'])[unsortable_column]
            self.assertIn('data-sortable="false"', attrs)

    def test_hidden_columns_datatable_view(self):
        view = views.HiddenColumnsDatatableView
        url = reverse('hidden-columns')
        response = self.client.get(url)
        attrs = dict(response.context['datatable'])["ID"]
        self.assertIn('data-visible="false"', attrs)

    # def test_search_fields_datatable_view(self):
    #     view = views.SearchFieldsDatatableView
    #     url = reverse('search-fields')
    #     response = self.client.get(url)

    def test_customized_template_datatable_view(self):
        """
        Verify that the custom structure template is getting rendered instead of the default one.
        """
        view = views.CustomizedTemplateDatatableView
        url = reverse('customized-template')
        response = self.client.get(url)
        self.assertContains(response, """<table class="table table-striped table-bordered datatable" """)

    def test_bootstrap_template_datatable_view(self):
        """
        Verify that the custom structure template is getting rendered instead of the default one.
        """
        view = views.BootstrapTemplateDatatableView
        url = reverse('bootstrap-template')
        response = self.client.get(url)
        self.assertContains(response, """<table class="table table-striped table-bordered datatable" """)

    def test_multiple_tables_datatable_view(self):
        view = views.MultipleTablesDatatableView
        url = reverse('multiple-tables')
        response = self.client.get(url)
        self.assertIn('modified_columns_datatable', response.context)
        self.assertIn('blog_datatable', response.context)

        demo1_obj = self.get_json_response(url)
        self.assertEqual(len(demo1_obj['aaData'][0]), 3)
        demo2_obj = self.get_json_response(str(url) + "?datatable-type=demo2")
        self.assertEqual(len(demo2_obj['aaData'][0]), 2)
        demo3_obj = self.get_json_response(str(url) + "?datatable-type=demo3")
        self.assertEqual(len(demo3_obj['aaData'][0]), 4)

    def test_embedded_table_datatable_view(self):
        view = views.SatelliteDatatableView
        url = reverse('embedded-table')
        response = self.client.get(url)
        self.assertEqual(
            len(list(response.context['datatable'])),
            len(view.datatable_options['columns'])
        )


    # Straightforward views that call on procedural logic not worth testing.  We would effectively
    # be proving that Python strings concatenate, etc.
    # Instead of proving details of the callbacks we've written, we'll just ask for the views, to
    # make certain that they don't generate errors.

    def test_column_backed_by_method_datatable_view(self):
        view = views.ColumnBackedByMethodDatatableView
        url = reverse('column-backed-by-method')
        response = self.client.get(url)
        obj = self.get_json_response(url)

    def test_compound_columns_datatable_view(self):
        view = views.CompoundColumnsDatatableView
        url = reverse('compound-columns')
        response = self.client.get(url)
        obj = self.get_json_response(url)

    def test_many_to_many_fields_datatable_view(self):
        view = views.ManyToManyFieldsDatatableView
        url = reverse('many-to-many-fields')
        response = self.client.get(url)
        obj = self.get_json_response(url)

    def test_related_fields_datatable_view(self):
        view = views.RelatedFieldsDatatableView
        url = reverse('related-fields')
        response = self.client.get(url)
        obj = self.get_json_response(url)

    def test_default_callback_names_datatable_view(self):
        view = views.DefaultCallbackNamesDatatableView
        url = reverse('default-callback-names')
        response = self.client.get(url)
        obj = self.get_json_response(url)

    def test_helpers_reference_datatable_view(self):
        view = views.HelpersReferenceDatatableView
        url = reverse('helpers-reference')
        response = self.client.get(url)
        obj = self.get_json_response(url)

    def test_satellite_datatable_view(self):
        view = views.SatelliteDatatableView
        url = reverse('satellite')
        response = self.client.get(url)
        obj = self.get_json_response(url)<|MERGE_RESOLUTION|>--- conflicted
+++ resolved
@@ -11,14 +11,11 @@
 from .example_project.example_project.example_app import views
 from .example_project.example_project.example_app import models
 
-<<<<<<< HEAD
-=======
 if get_version().split('.') < ['1', '7']:
     initial_data_fixture = 'initial_data_legacy.json'
 else:
     initial_data_fixture = 'initial_data_modern.json'
 
->>>>>>> c7f27334
 
 class ViewsTests(DatatableViewTestCase):
     urls = 'datatableview.tests.example_project.example_project.example_app.urls'
@@ -160,7 +157,6 @@
             len(view.datatable_options['columns'])
         )
 
-
     # Straightforward views that call on procedural logic not worth testing.  We would effectively
     # be proving that Python strings concatenate, etc.
     # Instead of proving details of the callbacks we've written, we'll just ask for the views, to
