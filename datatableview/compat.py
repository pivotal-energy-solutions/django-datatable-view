--- conflicted
+++ resolved
@@ -1,8 +1,4 @@
 # -*- encoding: utf-8 -*-
-<<<<<<< HEAD
-
-=======
->>>>>>> c7f27334
 """ Backports of code left behind by new versions of Django. """
 
 import six
