--- conflicted
+++ resolved
@@ -161,11 +161,7 @@
             value = key(value)
         else:
             value = kwargs.get('default_value', value)
-<<<<<<< HEAD
-        if not value:
-=======
         if not value:  # Empty or missing default_value
->>>>>>> fe006165
             return ""
         if localize:
             value = localtime(value)
