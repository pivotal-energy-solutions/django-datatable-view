# -*- encoding: utf-8 -*-

from collections import defaultdict, namedtuple
try:
    from functools import reduce
except ImportError:
    pass
try:
    from collections import UserDict
except ImportError:
    from UserDict import UserDict

from django.db import models
from django.db.models.fields import FieldDoesNotExist
from django.template.loader import render_to_string
from django.conf import settings
try:
    from django.forms.utils import flatatt
except ImportError:
    from django.forms.util import flatatt

try:
    from django.utils.encoding import python_2_unicode_compatible
except ImportError:
    from .compat import python_2_unicode_compatible

import six

from . import handlers

# Sane boundary constants
MINIMUM_PAGE_LENGTH = 5

MINIMUM_YEAR = getattr(settings, 'DATATABLEVIEW_MINIMUM_YEAR', 1900)

DEFAULT_OPTIONS = {
    'columns': [],  # table headers
    'ordering': [],  # override to Model._meta.ordering
    'start_offset': 0,  # results to skip ahead
    'page_length': 25,  # length of a single result page
    'search': '',  # client search string
    'search_fields': [],  # extra ORM paths to search; not displayed
    'unsortable_columns': [],  # table headers not allowed to be sorted
    'hidden_columns': [],  # table headers to be generated, but hidden by the client
    'structure_template': "datatableview/default_structure.html",
    'result_counter_id': 'id_count',  # HTML element ID to display the total results
}

# Since it's rather painful to deal with the datatables.js naming scheme in Python, this map changes
# the Pythonic names to the javascript ones in the GET request
OPTION_NAME_MAP = {
    'start_offset': 'iDisplayStart',
    'page_length': 'iDisplayLength',
    'search': 'sSearch',
    'num_sorting_columns': 'iSortingCols',
    'sort_column': 'iSortCol_%d',
    'sort_column_direction': 'sSortDir_%d',
}

# Mapping of Django field categories to the set of field classes falling into that category.
# This is used during field searches to know which ORM language queries can be applied to a field,
# such as "__icontains" or "__year".
FIELD_TYPES = defaultdict(list)
FIELD_TYPES.update({
    'text': [models.CharField, models.TextField, models.FileField],
    'date': [models.DateField],
    'boolean': [models.BooleanField, models.NullBooleanField],
    'integer': [models.IntegerField, models.AutoField],
    'float': [models.FloatField, models.DecimalField],

    # This is a special type for fields that should be passed up, since there is no intuitive
    # meaning for searches done agains the FK field directly.
    'ignored': [models.ForeignKey],
})
if hasattr(models, 'GenericIPAddressField'):
    FIELD_TYPES['text'].append(models.GenericIPAddressField)

FIELD_HANDLERS = {
    'text': handlers.text_field_handler,
    'date': handlers.date_field_handler,
    'boolean': handlers.boolean_field_handler,
    'integer': handlers.integer_field_handler,
    'float': handlers.float_field_handler,
    'ignored': handlers.ignored_field_handler
}

# Mapping of Django's supported field types to their more generic type names.
# These values are primarily used for the xeditable field type lookups.
# TODO: Would be nice if we can derive these from FIELD_TYPES so there's less repetition.
XEDITABLE_FIELD_TYPES = {
    'AutoField': 'number',
    'BooleanField': 'text',
    'CharField': 'text',
    'CommaSeparatedIntegerField': 'text',
    'DateField': 'date',
    'DateTimeField': 'datetime',
    'DecimalField': 'text',
    'FileField': 'text',
    'FilePathField': 'text',
    'FloatField': 'number',
    'IntegerField': 'number',
    'BigIntegerField': 'number',
    'IPAddressField': 'text',
    'GenericIPAddressField': 'text',
    'NullBooleanField': 'text',
    'PositiveIntegerField': 'number',
    'PositiveSmallIntegerField': 'number',
    'SlugField': 'text',
    'SmallIntegerField': 'number',
    'TextField': 'text',
    'TimeField': 'text',
}

# Private utilities
_javascript_boolean = {
    True: 'true',
    False: 'false',
}
FieldDefinitionTuple = namedtuple('FieldDefinitionTuple', ['pretty_name', 'fields', 'callback'])
ColumnOrderingTuple = namedtuple('ColumnOrderingTuple', ['order', 'column_index', 'direction'])
ColumnInfoTuple = namedtuple('ColumnInfoTuple', ['pretty_name', 'attrs'])


def resolve_orm_path(model, orm_path):
    """
    Follows the queryset-style query path of ``orm_path`` starting from ``model`` class.  If the
    path ends up referring to a bad field name, ``django.db.models.fields.FieldDoesNotExist`` will
    be raised.

    """

    bits = orm_path.split('__')
    endpoint_model = reduce(get_model_at_related_field, [model] + bits[:-1])
    field, _, _, _ = endpoint_model._meta.get_field_by_name(bits[-1])
    return field


def get_model_at_related_field(model, attr):
    """
    Looks up ``attr`` as a field of ``model`` and returns the related model class.  If ``attr`` is
    not a relationship field, ``ValueError`` is raised.

    """

    try:
        field, _, direct, m2m = model._meta.get_field_by_name(attr)
    except FieldDoesNotExist:
        raise

<<<<<<< HEAD
    if not direct and hasattr(field, 'model'):  # Reverse relationship
        model = field.model
    elif hasattr(field, 'rel') and field.rel:  # Forward/m2m relationship
        model = field.rel.to
    else:
        raise ValueError("{0}.{1} ({2}) is not a relationship field.".format(model.__name__, attr,
                         field.__class__.__name__))
    return model
=======
    if not direct:
        if hasattr(field, 'related_model'):  # Reverse relationship
            # -- Django >=1.8 mode
            return field.related_model
        elif hasattr(field, "model"):
            # -- Django <1.8 mode
            return field.model

    if hasattr(field, 'rel') and field.rel:  # Forward/m2m relationship
        return field.rel.to

    if hasattr(field, 'field'):  # Forward GenericForeignKey in Django 1.6+
        return field.field.rel.to

    raise ValueError("{0}.{1} ({2}) is not a relationship field.".format(model.__name__, attr,
            field.__class__.__name__))
>>>>>>> c7f27334


def get_first_orm_bit(field_definition):
    """ Returns the first ORM path component of a field definition's declared db field. """
    column = get_field_definition(field_definition)

    if not column.fields:
        return None

    return column.fields[0].split('__')[0]


def get_field_definition(field_definition):
    """ Normalizes a field definition into its component parts, even if some are missing. """
    if not isinstance(field_definition, (tuple, list)):
        field_definition = [field_definition]
    else:
        field_definition = list(field_definition)

    if len(field_definition) == 1:
        field = [None, field_definition, None]
    elif len(field_definition) == 2:
        field = field_definition + [None]
    elif len(field_definition) == 3:
        field = field_definition
    else:
        raise ValueError("Invalid field definition format.")

    if not isinstance(field[1], (tuple, list)):
        field[1] = (field[1],)
    field[1] = tuple(name for name in field[1] if name is not None)

    return FieldDefinitionTuple(*field)


@python_2_unicode_compatible
class DatatableStructure(object):
    """
    A class designed to be echoed directly to into template HTML to represent a skeleton table
    structure that datatables.js can use.

    """

    def __init__(self, ajax_url, options, model=None):
        self.url = ajax_url
        self.options = options
        self.model = model

        self.ordering = {}
        if options['ordering']:
            for i, name in enumerate(options['ordering']):
                plain_name = name.lstrip('-+')
                index = options.get_column_index(plain_name)
                if index == -1:
                    continue
                sort_direction = 'desc' if name[0] == '-' else 'asc'
                self.ordering[plain_name] = ColumnOrderingTuple(i, index, sort_direction)

    def __str__(self):
        return render_to_string(self.options['structure_template'], {
            'url': self.url,
            'result_counter_id': self.options['result_counter_id'],
            'column_info': self.get_column_info(),
        })

    def __iter__(self):
        """
        Yields the column information suitable for rendering HTML.

        Each time is returned as a 2-tuple in the form ("Column Name", "data-attribute='asdf'"),

        """

        for column_info in self.get_column_info():
            yield column_info

    def get_column_info(self):
        """
        Returns an iterable of 2-tuples in the form

            ("Pretty name", ' data-bSortable="true"',)

        """

        column_info = []
        if self.model:
            model_fields = self.model._meta.get_all_field_names()
        else:
            model_fields = []

        for column in self.options['columns']:
            column = get_field_definition(column)
            pretty_name = column.pretty_name
            if column.fields and column.fields[0] in model_fields:
                ordering_name = column.fields[0]
                if not pretty_name:
                    field = self.model._meta.get_field_by_name(column.fields[0])[0]
                    pretty_name = field.verbose_name
            else:
                ordering_name = pretty_name

            attributes = self.get_column_attributes(ordering_name)
            column_info.append(ColumnInfoTuple(pretty_name, flatatt(attributes)))

        return column_info

    def get_column_attributes(self, name):
        attributes = {
            'data-sortable': _javascript_boolean[name not in self.options['unsortable_columns']],
            'data-visible': _javascript_boolean[name not in self.options['hidden_columns']],
        }

        if name in self.ordering:
            attributes['data-sorting'] = ','.join(map(six.text_type, self.ordering[name]))

        return attributes


class DatatableOptions(UserDict):
    """ Normalizes all options to values that are guaranteed safe. """

    def __init__(self, model, query_parameters, *args, **kwargs):
        self._model = model

        # Core options, not modifiable by client updates
        if 'columns' not in kwargs:
            model_fields = model._meta.local_fields
            kwargs['columns'] = list(map(lambda f: (six.text_type(f.verbose_name), f.name), model_fields))

        if 'hidden_columns' not in kwargs or kwargs['hidden_columns'] is None:
            kwargs['hidden_columns'] = []

        if 'search_fields' not in kwargs or kwargs['search_fields'] is None:
            kwargs['search_fields'] = []

        if 'unsortable_columns' not in kwargs or kwargs['unsortable_columns'] is None:
            kwargs['unsortable_columns'] = []

        # Absorb query GET params
        kwargs = self._normalize_options(query_parameters, kwargs)

        UserDict.__init__(self, DEFAULT_OPTIONS, *args, **kwargs)

        self._flat_column_names = []
        for column in self['columns']:
            column = get_field_definition(column)
            flat_name = column.pretty_name
            if column.fields:
                flat_name = column.fields[0]
            self._flat_column_names.append(flat_name)

    def _normalize_options(self, query, options):
        """ Validates incoming options in the request query parameters. """

        # Search
        options['search'] = query.get(OPTION_NAME_MAP['search'], '').strip()

        # Page start offset
        try:
            start_offset = query.get(OPTION_NAME_MAP['start_offset'], DEFAULT_OPTIONS['start_offset'])
            start_offset = int(start_offset)
        except ValueError:
            start_offset = DEFAULT_OPTIONS['start_offset']
        else:
            if start_offset < 0:
                start_offset = 0
        options['start_offset'] = start_offset

        # Page length
        try:
            page_length = query.get(OPTION_NAME_MAP['page_length'], DEFAULT_OPTIONS['page_length'])
            page_length = int(page_length)
        except ValueError:
            page_length = DEFAULT_OPTIONS['page_length']
        else:
            if page_length == -1:  # datatable's way of asking for all items, no pagination
                pass
            elif page_length < MINIMUM_PAGE_LENGTH:
                page_length = MINIMUM_PAGE_LENGTH
        options['page_length'] = page_length

        # Ordering
        # For "n" columns (iSortingCols), the queried values iSortCol_0..iSortCol_n are used as
        # column indices to check the values of sSortDir_X and bSortable_X
        default_ordering = options.get('ordering')
        options['ordering'] = []
        try:
            num_sorting_columns = int(query.get(OPTION_NAME_MAP['num_sorting_columns'], 0))
        except ValueError:
            num_sorting_columns = 0

        # Default sorting from view or model definition
        if not num_sorting_columns:
            options['ordering'] = default_ordering
        else:
            for sort_queue_i in range(num_sorting_columns):
                try:
                    column_index = int(query.get(OPTION_NAME_MAP['sort_column'] % sort_queue_i, ''))
                except ValueError:
                    continue
                else:
                    # Reject out-of-range sort requests
                    if column_index >= len(options['columns']):
                        continue

                    column = options['columns'][column_index]
                    column = get_field_definition(column)
                    is_local_field = False
                    if column.fields:
                        base_field_name = column.fields[0].split('__')[0]
                        if base_field_name in self._model._meta.get_all_field_names():
                            is_local_field = True

                    if not column.fields or len(column.fields) > 1 or not is_local_field:
                        field_name = '!{0}'.format(column_index)

                    if is_local_field:
                        name = column.fields[0]
                        field_name = name
                    else:
                        name = column.pretty_name

                    # Reject requests for unsortable columns
                    if name in options['unsortable_columns']:
                        continue

                    # Get the client's requested sort direction
                    sort_direction = query.get(OPTION_NAME_MAP['sort_column_direction'] % sort_queue_i, None)

                    sort_modifier = None
                    if sort_direction == 'asc':
                        sort_modifier = ''
                    elif sort_direction == 'desc':
                        sort_modifier = '-'
                    else:
                        continue

                    options['ordering'].append('%s%s' % (sort_modifier, field_name))
        if not options['ordering'] and self._model:
            options['ordering'] = self._model._meta.ordering

        return options

    def get_column_index(self, name):
        if name.startswith('!'):
            return int(name[1:])
        try:
            return self._flat_column_names.index(name)
        except ValueError:
            return -1


class ObjectListResult(list):
    _dtv_total_initial_record_count = None
    _dtv_unpaged_total = None


def get_datatable_structure(ajax_url, options, model=None):
    """
    Uses ``options``, a dict or DatatableOptions, into a ``DatatableStructure`` for template use.

    """

    if not isinstance(options, DatatableOptions):
        options = DatatableOptions(model, {}, **options)

    return DatatableStructure(ajax_url, options, model=model)


def split_real_fields(model, field_list):
    """
    Splits a list of field names on the first name that isn't in the model's concrete fields.  This
    is used repeatedly for allowing a client to request sorting or filtering on virtual or compound
    columns in the display.

    Returns a 2-tuple, where the database can safely handle the first item, and the second must be
    handled in code.

    """

    i = 0

    for i, field_name in enumerate(field_list):
        if field_name[0] in '-+':
            field_name = field_name[1:]

        # Try to fetch the leaf attribute.  If this fails, the attribute is not database-backed and
        # the search for the first non-database field should end.
        try:
            resolve_orm_path(model, field_name)
        except FieldDoesNotExist:
            break
    else:
        i = len(field_list)

    return field_list[:i], field_list[i:]


def filter_real_fields(model, fields, key=None):
    """
    Like ``split_real_fields``, except that the returned 2-tuple is [0] the set of concrete field
    names that can be queried in the ORM, and [1] the set of virtual names that can't be handled.

    """

    field_hints = tuple(zip(map(key, fields), fields))
    field_map = dict(field_hints)
    field_list = set(field_map.keys())
    concrete_names = set(model._meta.get_all_field_names())

    # Do some math with sets
    concrete_fields = concrete_names.intersection(field_list)
    virtual_fields = field_list.difference(concrete_names)

    # Get back the original data items that correspond to the found data
    db_fields = []
    virtual_fields = []
    for bit, field in field_hints:
        if bit in concrete_fields:
            db_fields.append(field)
        else:
            virtual_fields.append(field)
    return db_fields, virtual_fields<|MERGE_RESOLUTION|>--- conflicted
+++ resolved
@@ -139,7 +139,6 @@
     """
     Looks up ``attr`` as a field of ``model`` and returns the related model class.  If ``attr`` is
     not a relationship field, ``ValueError`` is raised.
-
     """
 
     try:
@@ -147,16 +146,6 @@
     except FieldDoesNotExist:
         raise
 
-<<<<<<< HEAD
-    if not direct and hasattr(field, 'model'):  # Reverse relationship
-        model = field.model
-    elif hasattr(field, 'rel') and field.rel:  # Forward/m2m relationship
-        model = field.rel.to
-    else:
-        raise ValueError("{0}.{1} ({2}) is not a relationship field.".format(model.__name__, attr,
-                         field.__class__.__name__))
-    return model
-=======
     if not direct:
         if hasattr(field, 'related_model'):  # Reverse relationship
             # -- Django >=1.8 mode
@@ -172,8 +161,7 @@
         return field.field.rel.to
 
     raise ValueError("{0}.{1} ({2}) is not a relationship field.".format(model.__name__, attr,
-            field.__class__.__name__))
->>>>>>> c7f27334
+                     field.__class__.__name__))
 
 
 def get_first_orm_bit(field_definition):
